---
title: "Deep Learning Recipes and Experiments"
date: "2/20/2018"
author: "Sam Friedman"
email: "sam@broadinstitute.org"
output:
  pdf_document
  #md_document:
   #variant: markdown_github
---

# Deep Learning Recipes for DNA reads and short variants.

## Setting up your environment
We recommend using [anaconda](https://conda.io/docs/user-guide/install/index.html) to handle your python environments.
For CPU only libraries:
```
conda env create -n gatk -f ./gatkcondaenv_cpu.yml
```
To use GPU, you will need a NVIDIA GPU, [CUDA](http://docs.nvidia.com/cuda/index.html) and [CuDNN](https://developer.nvidia.com/cudnn) installed [tensorflow has nice instructions](https://www.tensorflow.org/install/install_windows#requirements_to_run_tensorflow_with_gpu_support):
```
conda env create -n gatk -f ./gatkcondaenv_gpu.yml
```


## Training models from example tensors
In the data directory we provide a small dataset of reference and read tensors from the NA12878 sample.  The reference tensors are input for a 1D CNN.  They are a 1-hot encoding of 128 base pairs of reference sequence centered at a variant.  The [read tensors](https://gatkforums.broadinstitute.org/gatk/discussion/10996/deep-learning-in-gatk4) are input for a 2D CNN.  They encode reference and read sequence as well as read meta data.  They use the tensorflow default channel ordering: reads x sequence x channels.  You can toggle between tensorflow and theano channel ordering with the `--channels_last` and `--channels_first` arguments.
Uncompress them with tar:

```
cd data
<<<<<<< HEAD
tar -xzvf example_reference_tensors_chr1.tar.gz 
tar -xzvf example_read_tensors_chr1_channels_last.tar.gz
=======
tar -xvzf example_reference_tensors_chr1.tar.gz 
tar -xvzf example_read_tensors_chr1_channels_last.tar.gz
>>>>>>> c1bb3c47
cd ..
```

Train a model that predicts variant quality from read tensors and variant annotations:

```
python recipes.py train_ref_read_anno \
  --data_dir ./data/example_read_tensors_chr1_channels_last/ \
  --tensor_map read_tensor \
  --annotation_set best_practices \
  --id ref_read_anno_model
```

Train a model that predicts variant quality from read tensors:
```
python recipes.py train_ref_read \
  --data_dir ./data/example_read_tensors_chr1_channels_last/ \
  --tensor_map read_tensor \
  --id ref_read_model
```

Train a model that predicts variant quality from reference sequence and annotations:
```
python recipes.py train_reference_annotation \
  --data_dir ./data/example_reference_tensors_chr1/ \
  --tensor_map reference \
  --annotation_set best_practices \
  --id ref_anno_model
```

Train a model that predicts variant quality from reference sequence only:
```
python recipes.py train_reference \
  --data_dir ./data/example_reference_tensors_chr1/ \
  --tensor_map reference \
  --id ref_model
```

## Write tensors with your own data
Create read tensors with a truth vcf, confident region, unfiltered variant calls, and aligned reads:
```
python recipes.py write_tensors \
  --reference_fasta reference.fasta \
  --train_vcf validated_calls.vcf.gz \
  --negative_vcf my_unfiltered_calls.vcf.gz \
  --bed_file validated_calls_confident_region.bed \
  --data_dir ./data/my_read_tensors/ \ 
  --bam_file my_aligned_reads.bam \
  --tensor_map read_tensor \
  --channels_last \
  --read_limit 128 \
  --window_size 128
```
Create reference tensors with a truth vcf, confident region, and unfiltered variant calls:
```
python recipes.py write_dna_tensors \
  --reference_fasta reference.fasta
  --train_vcf validated_calls.vcf.gz \
  --negative_vcf my_unfiltered_calls.vcf.gz \
  --bed_file validated_calls_confident_region.bed \
  --data_dir ./data/my_reference_tensors/ \ 
  --tensor_map reference \
  --window_size 128
```
You can downsample specific classes with the `--downsample_class_label` arguments.  For example, to only write 10% of the positive SNPs add `--downsample_snps 0.1` to your command line or to keep half of the negative indel examples use: `--downsample_not_indels 0.5`

You can also parallelize over the genome via the `--chrom`, `--start_pos`, and `--end_pos` arguments.<|MERGE_RESOLUTION|>--- conflicted
+++ resolved
@@ -4,9 +4,9 @@
 author: "Sam Friedman"
 email: "sam@broadinstitute.org"
 output:
-  pdf_document
-  #md_document:
-   #variant: markdown_github
+  #pdf_document
+  md_document:
+   variant: markdown_github
 ---
 
 # Deep Learning Recipes for DNA reads and short variants.
@@ -29,13 +29,8 @@
 
 ```
 cd data
-<<<<<<< HEAD
 tar -xzvf example_reference_tensors_chr1.tar.gz 
 tar -xzvf example_read_tensors_chr1_channels_last.tar.gz
-=======
-tar -xvzf example_reference_tensors_chr1.tar.gz 
-tar -xvzf example_read_tensors_chr1_channels_last.tar.gz
->>>>>>> c1bb3c47
 cd ..
 ```
 
